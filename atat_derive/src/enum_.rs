use proc_macro::TokenStream;
use quote::{format_ident, quote};
<<<<<<< HEAD
use syn::{parse_macro_input, parse_quote, Field, Fields, Ident, Type, PathSegment};
=======
use syn::{parse_macro_input, parse_quote, Field, Fields, Ident, PathSegment, Type};
>>>>>>> 4ee82a47

use crate::{
    helpers,
    parse::{ArgAttributes, EnumAttributes, ParseInput},
};

struct AnonymousEnum {
    ident: Ident,
    fields: Vec<Ident>,
}

struct Info {
    serialize_match_arms: Vec<proc_macro2::TokenStream>,
    anonymous_enum: AnonymousEnum,
    identifier_match_arms: Vec<proc_macro2::TokenStream>,
    deserialize_match_arms: Vec<proc_macro2::TokenStream>,
}

pub fn atat_enum(input: TokenStream) -> TokenStream {
    let ParseInput {
        ident,
        at_enum,
        variants,
        generics,
        ..
    } = parse_macro_input!(input as ParseInput);

    let repr = at_enum
        .unwrap_or_else(|| EnumAttributes {
            repr: format_ident!("u8"),
        })
        .repr;
    let ident_str = ident.to_string();

    let variant_names_str: Vec<_> = variants
        .iter()
        .map(|f| f.ident.clone().unwrap().to_string())
        .collect();

    let anon_enum = format_ident!("{}Field", ident);

    let mut info = Info {
        serialize_match_arms: Vec::new(),
        anonymous_enum: AnonymousEnum {
            ident: anon_enum.clone(),
            fields: Vec::new(),
        },
        identifier_match_arms: Vec::new(),
        deserialize_match_arms: Vec::new(),
    };
    let len = variants.len();

    let visitor = format_ident!("{}Visitor", ident);
    let field_visitor = format_ident!("{}FieldVisitor", ident);
    let invalid_val_err = format!("field index {} <= i < {}", 0, len);
    let enum_name = format!("enum {}", ident);

    let mut deserialize_generics = syn::Generics::default();
    let mut serialize_generics = syn::Generics::default();
    let mut atat_len_generics = syn::Generics::default();

    helpers::add_lifetime(&mut deserialize_generics, "'de");
    for lt in generics.lifetimes() {
        helpers::add_lifetime_bound(&mut deserialize_generics, &lt.lifetime);
        helpers::add_lifetime_bound(&mut serialize_generics, &lt.lifetime);
        helpers::add_lifetime_bound(&mut atat_len_generics, &lt.lifetime);
    }
    for tp in generics.type_params() {
        helpers::add_type_parameter_bound(
            &mut deserialize_generics,
            tp.clone(),
            parse_quote!(atat::serde_at::serde::Deserialize<'de>),
        );
        helpers::add_type_parameter_bound(
            &mut serialize_generics,
            tp.clone(),
            parse_quote!(atat::serde_at::serde::Serialize),
        );
        helpers::add_type_parameter_bound(
            &mut atat_len_generics,
            tp.clone(),
            parse_quote!(atat::AtatLen),
        );
    }

    let (_, ty_generics, _) = generics.split_for_impl();
    let (deserialize_impl_generics, deserialize_ty_generics, deserialize_where_clause) =
        deserialize_generics.split_for_impl();
    let (serialize_impl_generics, serialize_ty_generics, serialize_where_clause) =
        serialize_generics.split_for_impl();

    for (i, variant) in variants.iter().enumerate() {
        let variant_ident = variant.ident.clone().unwrap();
        let variant_ident_str = variant_ident.to_string();
        let val = if let Some(ArgAttributes { value: Some(v), .. }) = variant.attrs.at_arg {
            quote! { #v }
        } else {
            quote! { #ident::#variant_ident }
        };

        let anon_ident = format_ident!("_Field{}", i);

        info.identifier_match_arms.push(quote! {
            a if a == #val as i64  => atat::serde_at::serde::export::Ok(#anon_enum::#anon_ident)
        });

        // TODO: Catch error when using struct/tuple variants, and not defining
        // `#[at_arg(value = )]`
        // TODO: Should these handle attributes, eg for AtatLen?
        match variant.fields.clone().unwrap() {
            Fields::Named(f) => {
                let (field_ident, field_str): (Vec<_>, Vec<_>) = f
                    .named
                    .iter()
                    .map(|field| {
                        let ident = field.ident.clone().unwrap();
                        (ident.clone(), ident.to_string())
                    })
                    .unzip();

                // info.deserialize_match_arms.push(quote! {(#anon_enum::anon_ident, __variant) => atat::serde_at::serde::export::Ok(#ident::#variant_ident)});
                // helpers::deserialize_struct(ident.clone(), Vec::new(), &generics);

                info.serialize_match_arms.push(quote! {
                    #ident::#variant_ident { #(ref #field_ident),* } => {
                        let mut serde_state = atat::serde_at::serde::ser::Serializer::serialize_struct_variant(serializer, #ident_str, #val as u32, #variant_ident_str, 0)?;
                        #(
                            atat::serde_at::serde::ser::SerializeStructVariant::serialize_field(
                                &mut serde_state,
                                #field_str,
                                #field_ident,
                            )?;
                        )*
                        atat::serde_at::serde::ser::SerializeStructVariant::end(serde_state)
                    }
                });
            }
            Fields::Unnamed(f) => {
                let (anon_fields, field_ty): (Vec<_>, Vec<_>) = f
                    .unnamed
                    .iter()
                    .enumerate()
                    .map(|(i, field)| (format_ident!("_field{}", i), field.ty.clone()))
                    .unzip();
                let variant_fields_len = anon_fields.len();

                info.deserialize_match_arms.push(quote! {
                    (#anon_enum::#anon_ident, __variant) => {
                        struct __Visitor #deserialize_impl_generics #deserialize_where_clause {
                            marker: atat::serde_at::serde::export::PhantomData<#ident #ty_generics>,
                            lifetime: atat::serde_at::serde::export::PhantomData<&'de ()>,
                        }
                        impl #deserialize_impl_generics atat::serde_at::serde::de::Visitor<'de> for __Visitor #deserialize_ty_generics #deserialize_where_clause {
                            type Value = #ident #ty_generics;
                            #[inline]
                            fn expecting(
                                &self,
                                formatter: &mut atat::serde_at::serde::export::Formatter,
                            ) -> atat::serde_at::serde::export::fmt::Result {
                                atat::serde_at::serde::export::Formatter::write_str(formatter, "tuple variant")
                            }

                            #[inline]
                            fn visit_seq<__A>(
                                self,
                                mut __seq: __A,
                            ) -> atat::serde_at::serde::export::Result<Self::Value, __A::Error>
                            where
                                __A: atat::serde_at::serde::de::SeqAccess<'de>,
                            {

                                #(
                                    let #anon_fields = match atat::serde_at::serde::de::SeqAccess::next_element::<#field_ty>(
                                        &mut __seq,
                                    )? {
                                        atat::serde_at::serde::export::Some(__value) => __value,
                                        atat::serde_at::serde::export::None => {
                                            return atat::serde_at::serde::export::Err(atat::serde_at::serde::de::Error::invalid_length(0usize, &"tuple variant tester::tupleTwo with 3 elements"));
                                        }
                                    };
                                )*
                                atat::serde_at::serde::export::Ok(#ident::#variant_ident(
                                    #(#anon_fields),*
                                ))
                            }
                        }


                        atat::serde_at::serde::de::VariantAccess::tuple_variant(__variant, #variant_fields_len, __Visitor {
                            marker: atat::serde_at::serde::export::PhantomData::<#ident #ty_generics>,
                            lifetime: atat::serde_at::serde::export::PhantomData,
                        })
                    }
                });

                info.serialize_match_arms.push(quote! {
                    #ident::#variant_ident ( #(ref #anon_fields),* ) => {
                        let mut serde_state = atat::serde_at::serde::ser::Serializer::serialize_tuple_variant(serializer, #ident_str, #val as u32, #variant_ident_str, 0)?;
                        #(
                            atat::serde_at::serde::ser::SerializeTupleVariant::serialize_field(
                                &mut serde_state,
                                #anon_fields,
                            )?;
                        )*
                        atat::serde_at::serde::ser::SerializeTupleVariant::end(serde_state)
                    }
                });
            }
            Fields::Unit => {
                info.deserialize_match_arms.push(quote! {
                    (#anon_enum::#anon_ident, __variant) => atat::serde_at::serde::export::Ok(#ident::#variant_ident)
                });

                info.serialize_match_arms.push(quote! {
                    #ident::#variant_ident => atat::serde_at::serde::Serialize::serialize(&(#val as #repr), serializer)
                });
            }
        }
        info.anonymous_enum.fields.push(anon_ident);
    }

    let enum_len = crate::len::enum_len(&variants, &repr, &mut atat_len_generics);

    let Info {
        serialize_match_arms,
        anonymous_enum,
        identifier_match_arms,
        deserialize_match_arms,
    } = info;

    let AnonymousEnum {
        ident: anon_ident,
        fields: anon_fields,
    } = anonymous_enum;

    let (atat_len_impl_generics, atat_len_ty_generics, atat_len_where_clause) =
        atat_len_generics.split_for_impl();

    let mut default_impls: Vec<proc_macro2::TokenStream> = variants.iter().filter_map(|variant| {
        if let Some(ArgAttributes { default: true, .. }) = variant.attrs.at_arg {
            let variant_ident = variant.ident.clone().unwrap();
            let variant_default = match variant.fields {
                Some(Fields::Named(ref _fields)) => {
                    quote! {}
                }
                Some(Fields::Unnamed(ref fields)) => {
                    let default_fields: Vec<proc_macro2::TokenStream> = fields.unnamed.iter().filter_map(|Field { ty, ..}| {
                        match ty {
                            Type::Path(p) => {
                                if let Some(PathSegment { ident, .. }) = p.path.segments.last() {
                                    Some(quote! {
                                        #ident::default()
                                    })
                                } else {
                                    // TODO: Could probably handle a few more cases here
                                    None
                                }
                            },
                            _ => None
                        }

                    }).collect();
                    quote! {
                        #ident::#variant_ident(#(#default_fields,)*)
                    }
                }
                None | Some(Fields::Unit) => quote! { #ident::#variant_ident }
            };

            Some(quote! {
                #[automatically_derived]
                impl #atat_len_impl_generics Default for #ident #ty_generics #deserialize_where_clause {
                    fn default() -> Self {
                        #variant_default
                    }
                }
            })
        } else {
            None
        }
    }).collect();

    if default_impls.len() > 1 {
        panic!("Cannot have more than one default!")
    }

    let default_impl = default_impls.pop().unwrap_or_default();

    TokenStream::from(quote! {
        #default_impl

        #[automatically_derived]
        impl #atat_len_impl_generics atat::AtatLen for #ident #atat_len_ty_generics #atat_len_where_clause {
            type Len = #enum_len;
        }

        #[automatically_derived]
        impl #serialize_impl_generics atat::serde_at::serde::Serialize for #ident #serialize_ty_generics #serialize_where_clause {
            #[inline]
            fn serialize<S>(&self, serializer: S) -> core::result::Result<S::Ok, S::Error>
            where
                S: atat::serde_at::serde::Serializer
            {
                match *self {
                    #(#serialize_match_arms),*
                }
            }
        }

        #[automatically_derived]
        impl #deserialize_impl_generics atat::serde_at::serde::Deserialize<'de> for #ident #ty_generics #deserialize_where_clause {
            fn deserialize<D>(deserializer: D) -> atat::serde_at::serde::export::Result<Self, D::Error>
            where
                D: atat::serde_at::serde::Deserializer<'de>,
            {
                #[allow(non_camel_case_types)]
                enum #anon_ident {
                    #(#anon_fields,)*
                }
                struct #field_visitor;
                impl<'de> atat::serde_at::serde::de::Visitor<'de> for #field_visitor {
                    type Value = #anon_ident;
                    #[inline]
                    fn expecting(
                        &self,
                        formatter: &mut atat::serde_at::serde::export::Formatter,
                    ) -> atat::serde_at::serde::export::fmt::Result {
                        atat::serde_at::serde::export::Formatter::write_str(formatter, "variant identifier")
                    }
                    #[inline]
                    fn visit_i64<E>(
                        self,
                        value: i64,
                    ) -> atat::serde_at::serde::export::Result<Self::Value, E>
                    where
                        E: atat::serde_at::serde::de::Error,
                    {
                        match value {
                            #(#identifier_match_arms,)*
                            _ => atat::serde_at::serde::export::Err(atat::serde_at::serde::de::Error::invalid_value(
                                atat::serde_at::serde::de::Unexpected::Signed(value),
                                &#invalid_val_err,
                            )),
                        }
                    }
                }


                impl<'de> atat::serde_at::serde::Deserialize<'de> for #anon_ident {
                    #[inline]
                    fn deserialize<D>(
                        deserializer: D,
                    ) -> atat::serde_at::serde::export::Result<Self, D::Error>
                    where
                        D: atat::serde_at::serde::Deserializer<'de>,
                    {
                        atat::serde_at::serde::Deserializer::deserialize_i64(deserializer, #field_visitor)
                    }
                }
                struct #visitor #deserialize_impl_generics #deserialize_where_clause {
                    marker: atat::serde_at::serde::export::PhantomData<#ident #ty_generics>,
                    lifetime: atat::serde_at::serde::export::PhantomData<&'de ()>,
                }
                impl #deserialize_impl_generics atat::serde_at::serde::de::Visitor<'de> for #visitor #deserialize_ty_generics #deserialize_where_clause {
                    type Value = #ident #ty_generics;
                    fn expecting(
                        &self,
                        formatter: &mut atat::serde_at::serde::export::Formatter,
                    ) -> atat::serde_at::serde::export::fmt::Result {
                        atat::serde_at::serde::export::Formatter::write_str(formatter, #enum_name)
                    }
                    #[inline]
                    fn visit_enum<A>(
                        self,
                        __data: A,
                    ) -> atat::serde_at::serde::export::Result<Self::Value, A::Error>
                    where
                        A: atat::serde_at::serde::de::EnumAccess<'de>,
                    {
                        match atat::serde_at::serde::de::EnumAccess::variant(__data)? {
                            #(#deserialize_match_arms,)*
                            _ => atat::serde_at::serde::export::Err(atat::serde_at::serde::de::Error::unknown_variant("__variant", VARIANTS)),
                        }
                    }
                }
                const VARIANTS: &'static [&'static str] = &[#(#variant_names_str),*];
                atat::serde_at::serde::Deserializer::deserialize_enum(
                    deserializer,
                    #ident_str,
                    VARIANTS,
                    #visitor {
                        marker: atat::serde_at::serde::export::PhantomData::<#ident #ty_generics>,
                        lifetime: atat::serde_at::serde::export::PhantomData,
                    },
                )
            }
        }
    })
}<|MERGE_RESOLUTION|>--- conflicted
+++ resolved
@@ -1,10 +1,6 @@
 use proc_macro::TokenStream;
 use quote::{format_ident, quote};
-<<<<<<< HEAD
-use syn::{parse_macro_input, parse_quote, Field, Fields, Ident, Type, PathSegment};
-=======
 use syn::{parse_macro_input, parse_quote, Field, Fields, Ident, PathSegment, Type};
->>>>>>> 4ee82a47
 
 use crate::{
     helpers,
