use crate::proc_macro::TokenStream;
use quote::{format_ident, quote};
use syn::{parse_macro_input, Ident};

use crate::parse::{parse_field_attr, ArgAttributes, FieldAttributes, ParseInput, Variant};

/// Calculate the serialized length of a struct
///
/// Use `#[at_arg(len = xxx)]`, with a fallback to
/// types `AtatLen` implementation, allowing overwriting the max length of all
/// types, including borrowed data
pub fn struct_len(variants: Vec<Variant>, init_len: usize) -> proc_macro2::TokenStream {
    let init_len_ident = format_ident!("U{}", init_len);
    let mut struct_len = quote! { atat::heapless::consts::#init_len_ident };
    for field in variants {
        let len = if let Some(ArgAttributes { len: Some(len), .. }) = field.attrs.at_arg {
            let len_ident = format_ident!("U{}", len);
            quote! { atat::heapless::consts::#len_ident }
        } else {
            let ty = field.ty.unwrap();
            quote! { <#ty as atat::AtatLen>::Len }
        };
        struct_len = quote! {
            <#len as core::ops::Add<#struct_len>>::Output
        };
    }
    struct_len
}

/// Calculate the serialized length of an enum, as the longest of all variants
///
/// Use `#[at_arg(len = xxx)]`, with a fallback to
/// types `AtatLen` implementation, allowing overwriting the max length of all
/// types, including borrowed data
pub fn enum_len(
<<<<<<< HEAD
    variants: &Vec<Variant>,
=======
    variants: &[Variant],
>>>>>>> 4ee82a47
    repr: &Ident,
    _generics: &mut syn::Generics,
) -> proc_macro2::TokenStream {
    let mut enum_len = quote! { atat::heapless::consts::U0 };
    for variant in variants {
        if let Some(ref fields) = variant.fields {
            let mut fields_len = quote! { atat::heapless::consts::U0 };
            for field in fields {
                let field_len = if let Ok(FieldAttributes {
                    at_arg:
                        Some(ArgAttributes {
                            len: Some(len),
                            value,
                            position,
                            ..
                        }),
                    ..
                }) = parse_field_attr(&field.attrs)
                {
                    if value.is_some() {
                        panic!("value is not allowed in this position");
                    }
                    if position.is_some() {
                        panic!("position is not allowed in this position");
                    }
                    let len_ident = format_ident!("U{}", len);
                    quote! { atat::heapless::consts::#len_ident }
                } else {
                    let ty = &field.ty;
                    quote! { <#ty as atat::AtatLen>::Len }
                };
                fields_len = quote! {
                    <<#field_len as core::ops::Add<#fields_len>>::Output as core::ops::Add<::heapless::consts::U1>>::Output
                };
            }
            enum_len = quote! {
                <#fields_len as atat::typenum::type_operators::Max<#enum_len>>::Output
            };
        }
    }
    quote! { <<#repr as atat::AtatLen>::Len as core::ops::Add<#enum_len>>::Output }
}

pub fn atat_len(input: TokenStream) -> TokenStream {
    let ParseInput {
        ident,
        generics,
        variants,
        ..
    } = parse_macro_input!(input as ParseInput);

    let n_fields = variants.len();

    let (impl_generics, ty_generics, where_clause) = generics.split_for_impl();

    let struct_len = struct_len(variants, n_fields.checked_sub(1).unwrap_or(n_fields));

    TokenStream::from(quote! {
        #[automatically_derived]
        impl #impl_generics atat::AtatLen for #ident #ty_generics #where_clause {
            type Len = #struct_len;
        }
    })
}<|MERGE_RESOLUTION|>--- conflicted
+++ resolved
@@ -33,11 +33,7 @@
 /// types `AtatLen` implementation, allowing overwriting the max length of all
 /// types, including borrowed data
 pub fn enum_len(
-<<<<<<< HEAD
-    variants: &Vec<Variant>,
-=======
     variants: &[Variant],
->>>>>>> 4ee82a47
     repr: &Ident,
     _generics: &mut syn::Generics,
 ) -> proc_macro2::TokenStream {
